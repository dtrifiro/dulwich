include NEWS
include README
include Makefile
include COPYING
<<<<<<< HEAD
=======
include dulwich/stdint.h
>>>>>>> a410821b
recursive-include docs conf.py *.txt Makefile make.bat
recursive-include examples *.py
graft dulwich/tests/data<|MERGE_RESOLUTION|>--- conflicted
+++ resolved
@@ -2,10 +2,7 @@
 include README
 include Makefile
 include COPYING
-<<<<<<< HEAD
-=======
 include dulwich/stdint.h
->>>>>>> a410821b
 recursive-include docs conf.py *.txt Makefile make.bat
 recursive-include examples *.py
 graft dulwich/tests/data