--- conflicted
+++ resolved
@@ -1,10 +1,7 @@
-sudo: required
-language: generic
+language: python
+sudo: false
+cache: pip
 
-<<<<<<< HEAD
-services:
-  - docker
-=======
 python:
   - 2.7
   - 3.3
@@ -27,20 +24,18 @@
 
 install:
   - travis_retry pip install -U pip coverage codecov flake8 $TEST_REQUIRE
->>>>>>> e82e290e
 
 script:
-  - wget -O- http://travis.debian.net/script.sh | sh -
+  # Test without c extensions
+  - python -m coverage run -p --source=dulwich -m unittest dulwich.tests.test_suite
 
-<<<<<<< HEAD
-branches:
-  except:
-    - /^debian\/\d/
-=======
+  # Test with c extensions
+  - python setup.py build_ext -i
+  - python -m coverage run -p --source=dulwich -m unittest dulwich.tests.test_suite
+
   # Style
   - make style
 
 after_success:
   - python -m coverage combine
-  - codecov
->>>>>>> e82e290e
+  - codecov