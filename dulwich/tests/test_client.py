--- conflicted
+++ resolved
@@ -848,10 +848,7 @@
         target = tempfile.mkdtemp()
         self.addCleanup(shutil.rmtree, target)
         result_repo = c.clone(s.path, target, mkdir=False)
-<<<<<<< HEAD
-=======
         self.addCleanup(result_repo.close)
->>>>>>> 1ba38c75
         expected = dict(s.get_refs())
         expected[b'refs/remotes/origin/HEAD'] = expected[b'HEAD']
         expected[b'refs/remotes/origin/master'] = expected[b'refs/heads/master']
