--- conflicted
+++ resolved
@@ -399,11 +399,7 @@
 index 0000000..ea5c7bf 100644
 --- /dev/null
 +++ b/somename
-<<<<<<< HEAD
-@@ -1,0 +1,1 @@
-=======
 @@ -0,0 +1 @@
->>>>>>> 1863c310
 +The Foo
 """)
 
@@ -434,11 +430,7 @@
 index ea5c7bf..fd38bcb 100644
 --- a/somename
 +++ b/somename
-<<<<<<< HEAD
-@@ -1,1 +1,1 @@
-=======
 @@ -1 +1 @@
->>>>>>> 1863c310
 -The Foo
 +The Bar
 """)
@@ -958,14 +950,9 @@
                 self.repo.path, BytesIO(b"0000"), outf)
         outlines = outf.getvalue().splitlines()
         self.assertEqual([
-<<<<<<< HEAD
-            b'00739e65bdcf4a22cdd4f3700604a275cd2aaf146b23 HEAD\x00 report-status '  # noqa: E501
-            b'delete-refs quiet ofs-delta side-band-64k no-done',
-=======
             b'00919e65bdcf4a22cdd4f3700604a275cd2aaf146b23 HEAD\x00 report-status '  # noqa: E501
             b'delete-refs quiet ofs-delta side-band-64k '
             b'no-done symref=HEAD:refs/heads/master',
->>>>>>> 1863c310
             b'003f9e65bdcf4a22cdd4f3700604a275cd2aaf146b23 refs/heads/master',
             b'0000'], outlines)
         self.assertEqual(0, exitcode)
@@ -1147,9 +1134,6 @@
             [], list(porcelain.check_ignore(self.repo, ['foo'])))
         self.assertEqual(
             ['foo'],
-<<<<<<< HEAD
-            list(porcelain.check_ignore(self.repo, ['foo'], no_index=True)))
-=======
             list(porcelain.check_ignore(self.repo, ['foo'], no_index=True)))
 
 
@@ -1183,5 +1167,4 @@
         porcelain.update_head(self.repo, "blah", new_branch="bar")
         self.assertEqual(c1.id, self.repo.head())
         self.assertEqual(b'ref: refs/heads/bar',
-                         self.repo.refs.read_ref(b'HEAD'))
->>>>>>> 1863c310
+                         self.repo.refs.read_ref(b'HEAD'))