# objectspec.py -- Object specification
# Copyright (C) 2014 Jelmer Vernooij <jelmer@samba.org>
#
# Dulwich is dual-licensed under the Apache License, Version 2.0 and the GNU
# General Public License as public by the Free Software Foundation; version 2.0
# or (at your option) any later version. You can redistribute it and/or
# modify it under the terms of either of these two licenses.
#
# Unless required by applicable law or agreed to in writing, software
# distributed under the License is distributed on an "AS IS" BASIS,
# WITHOUT WARRANTIES OR CONDITIONS OF ANY KIND, either express or implied.
# See the License for the specific language governing permissions and
# limitations under the License.
#
# You should have received a copy of the licenses; if not, see
# <http://www.gnu.org/licenses/> for a copy of the GNU General Public License
# and <http://www.apache.org/licenses/LICENSE-2.0> for a copy of the Apache
# License, Version 2.0.
#

"""Object specification."""


def to_bytes(text):
    if getattr(text, "encode", None) is not None:
        text = text.encode('ascii')
    return text


def parse_object(repo, objectish):
    """Parse a string referring to an object.

    :param repo: A `Repo` object
    :param objectish: A string referring to an object
    :return: A git object
    :raise KeyError: If the object can not be found
    """
    objectish = to_bytes(objectish)
    return repo[objectish]


def parse_tree(repo, treeish):
    """Parse a string referring to a tree.

    :param repo: A `Repo` object
    :param treeish: A string referring to a tree
    :return: A git object
    :raise KeyError: If the object can not be found
    """
    treeish = to_bytes(treeish)
    o = repo[treeish]
    if o.type_name == b"commit":
        return repo[o.tree]
    return o


def parse_ref(container, refspec):
    """Parse a string referring to a reference.

    :param container: A RefsContainer object
    :param refspec: A string referring to a ref
    :return: A ref
    :raise KeyError: If the ref can not be found
    """
    refspec = to_bytes(refspec)
    possible_refs = [
        refspec,
        b"refs/" + refspec,
        b"refs/tags/" + refspec,
        b"refs/heads/" + refspec,
        b"refs/remotes/" + refspec,
        b"refs/remotes/" + refspec + b"/HEAD"
    ]
    for ref in possible_refs:
        if ref in container:
            return ref
    else:
        raise KeyError(refspec)


def parse_reftuple(lh_container, rh_container, refspec):
    """Parse a reftuple spec.

    :param lh_container: A RefsContainer object
    :param hh_container: A RefsContainer object
    :param refspec: A string
    :return: A tuple with left and right ref
    :raise KeyError: If one of the refs can not be found
    """
    if refspec.startswith(b"+"):
        force = True
        refspec = refspec[1:]
    else:
        force = False
    refspec = to_bytes(refspec)
    if b":" in refspec:
        (lh, rh) = refspec.split(b":")
    else:
        lh = rh = refspec
    if lh == b"":
        lh = None
    else:
        lh = parse_ref(lh_container, lh)
    if rh == b"":
        rh = None
    else:
        try:
            rh = parse_ref(rh_container, rh)
        except KeyError:
            # TODO: check force?
            if b"/" not in rh:
                rh = b"refs/heads/" + rh
    return (lh, rh, force)


def parse_reftuples(lh_container, rh_container, refspecs):
    """Parse a list of reftuple specs to a list of reftuples.

    :param lh_container: A RefsContainer object
    :param hh_container: A RefsContainer object
    :param refspecs: A list of refspecs or a string
    :return: A list of refs
    :raise KeyError: If one of the refs can not be found
    """
    if not isinstance(refspecs, list):
        refspecs = [refspecs]
    ret = []
    # TODO: Support * in refspecs
    for refspec in refspecs:
        ret.append(parse_reftuple(lh_container, rh_container, refspec))
    return ret


def parse_refs(container, refspecs):
    """Parse a list of refspecs to a list of refs.

    :param container: A RefsContainer object
    :param refspecs: A list of refspecs or a string
    :return: A list of refs
    :raise KeyError: If one of the refs can not be found
    """
    # TODO: Support * in refspecs
    if not isinstance(refspecs, list):
        refspecs = [refspecs]
    ret = []
    for refspec in refspecs:
        ret.append(parse_ref(container, refspec))
    return ret


def parse_commit_range(repo, committishs):
    """Parse a string referring to a range of commits.

    :param repo: A `Repo` object
    :param committishs: A string referring to a range of commits.
    :return: An iterator over `Commit` objects
    :raise KeyError: When the reference commits can not be found
    :raise ValueError: If the range can not be parsed
    """
    committishs = to_bytes(committishs)
    # TODO(jelmer): Support more than a single commit..
    return iter([parse_commit(repo, committishs)])


def parse_commit(repo, committish):
    """Parse a string referring to a single commit.

    :param repo: A` Repo` object
    :param commitish: A string referring to a single commit.
    :return: A Commit object
    :raise KeyError: When the reference commits can not be found
    :raise ValueError: If the range can not be parsed
    """
    committish = to_bytes(committish)
<<<<<<< HEAD
    return repo[committish]  # For now..
=======
    try:
        return repo[committish]
    except KeyError:
        pass
    try:
        return repo[parse_ref(repo, committish)]
    except KeyError:
        pass
    raise KeyError(committish)
>>>>>>> 1863c310


# TODO: parse_path_in_tree(), which handles e.g. v1.0:Documentation<|MERGE_RESOLUTION|>--- conflicted
+++ resolved
@@ -172,9 +172,6 @@
     :raise ValueError: If the range can not be parsed
     """
     committish = to_bytes(committish)
-<<<<<<< HEAD
-    return repo[committish]  # For now..
-=======
     try:
         return repo[committish]
     except KeyError:
@@ -184,7 +181,6 @@
     except KeyError:
         pass
     raise KeyError(committish)
->>>>>>> 1863c310
 
 
 # TODO: parse_path_in_tree(), which handles e.g. v1.0:Documentation