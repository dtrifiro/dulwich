--- conflicted
+++ resolved
@@ -13,14 +13,8 @@
                python3-certifi,
                python3-fastimport,
                python3-gpg,
-<<<<<<< HEAD
-               python3-urllib3 (>= 1.24.1),
-               debhelper
+               python3-urllib3 (>= 1.24.1)
 Standards-Version: 4.6.0
-=======
-               python3-urllib3 (>= 1.24.1)
-Standards-Version: 4.5.1
->>>>>>> 057057d0
 Vcs-Git: https://salsa.debian.org/python-team/packages/dulwich.git
 Vcs-Browser: https://salsa.debian.org/python-team/packages/dulwich
 Rules-Requires-Root: no
